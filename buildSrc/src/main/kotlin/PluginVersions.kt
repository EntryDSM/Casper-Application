--- conflicted
+++ resolved
@@ -3,11 +3,7 @@
     const val SPRING_BOOT_VERSION = "3.4.4"
     const val SPRING_DEPENDENCY_MANAGEMENT_VERSION = "1.1.7"
     const val KTLINT_VERSION = "12.1.1"
-<<<<<<< HEAD
-    const val GOOGLE_PROTOBUF_VERSION = "0.9.4"
+    const val PROTOBUF_VERSION = "0.9.4"
     const val GOOGLE_OSDETECTOR_VERSION = "1.7.3"
-=======
-    const val PROTOBUF_VERSION = "0.9.4"
     const val ALLOPEN_VERSION = "1.6.21"
->>>>>>> f4a00696
 }