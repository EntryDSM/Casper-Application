object Dependencies {
    //kotlin
    const val KOTLIN_REFLECT = "org.jetbrains.kotlin:kotlin-reflect"
    const val KOTLIN_TEST = "org.jetbrains.kotlin:kotlin-test"

    //springframework
    const val SPRING_BOOT_STARTER = "org.springframework.boot:spring-boot-starter"
    const val SPRING_BOOT_STARTER_WEB = "org.springframework.boot:spring-boot-starter-web"
    const val SPRING_BOOT_STARTER_TEST = "org.springframework.boot:spring-boot-starter-test"
    const val SPRING_BOOT_STARTER_ACTUATOR  = "org.springframework.boot:spring-boot-starter-actuator"

    //jexl
    const val APACHE_COMMONS_JEXL = "org.apache.commons:commons-jexl3:${DependencyVersions.APACHE_COMMONS_JEXL_VERSION}"

    //kotlinx serialization
    const val KOTLINX_SERIALIZATION_JSON = "org.jetbrains.kotlinx:kotlinx-serialization-json:${DependencyVersions.KOTLINX_SERIALIZATION_VERSION}"

    //kotlinx coroutines
    const val KOTLINX_COROUTINES_CORE = "org.jetbrains.kotlinx:kotlinx-coroutines-core:${DependencyVersions.KOTLINX_COROUTINES_VERSION}"
    const val KOTLINX_COROUTINES_REACTOR = "org.jetbrains.kotlinx:kotlinx-coroutines-reactor:${DependencyVersions.KOTLINX_COROUTINES_VERSION}"

    //junit
    const val JUNIT = "org.jetbrains.kotlin:kotlin-test-junit5"
    const val JUNIT_PLATFORM_LAUNCHER = "org.junit.platform:junit-platform-launcher"
<<<<<<< HEAD
    
    //gRPC
    const val GRPC_NETTY_SHADED = "io.grpc:grpc-netty-shaded:${DependencyVersions.GRPC_VERSION}"
    const val GRPC_PROTOBUF = "io.grpc:grpc-protobuf:${DependencyVersions.GRPC_VERSION}"
    const val GRPC_STUB = "io.grpc:grpc-stub:${DependencyVersions.GRPC_VERSION}"
    const val GRPC_KOTLIN_STUB = "io.grpc:grpc-kotlin-stub:${DependencyVersions.GRPC_KOTLIN_STUB_VERSION}"
    const val GRPC_TESTING = "io.grpc:grpc-testing:${DependencyVersions.GRPC_VERSION}"
    const val GRPC_CLIENT_SPRING_BOOT_STARTER = "net.devh:grpc-client-spring-boot-starter:${DependencyVersions.GRPC_CLIENT_SPRING_BOOT_STARTER_VERSION}"
    
    //protobuf
    const val PROTOBUF_KOTLIN = "com.google.protobuf:protobuf-kotlin:${DependencyVersions.PROTOBUF_VERSION}"
=======

    //poi
    const val POI = "org.apache.poi:poi:${DependencyVersions.POI_VERSION}"
    const val POI_OOXML = "org.apache.poi:poi-ooxml:${DependencyVersions.POI_VERSION}"

    //Pdf
    const val PDF_ITEXT = "com.itextpdf:itext7-fonts:${DependencyVersions.PDF_ITEXT}"
    const val PDF_HTML = "com.itextpdf:html2pdf:${DependencyVersions.PDF_HTML}"

    const val THYMELEAF = "org.springframework.boot:spring-boot-starter-thymeleaf"

    //commons io
    const val COMMONS_IO = "commons-io:commons-io:${DependencyVersions.COMMONS_IO}"

    // WebFlux
    const val WEB_FLUX = "org.springframework.boot:spring-boot-starter-webflux"

    // gRPC
    const val GRPC_NETTY_SHADED = "io.grpc:grpc-netty-shaded:${DependencyVersions.GRPC}"
    const val GRPC_PROTOBUF = "io.grpc:grpc-protobuf:${DependencyVersions.GRPC}"
    const val GRPC_STUB = "io.grpc:grpc-stub:${DependencyVersions.GRPC}"
    const val GRPC_KOTLIN_STUB = "io.grpc:grpc-kotlin-stub:${DependencyVersions.GRPC_KOTLIN}"
    const val PROTOBUF_KOTLIN = "com.google.protobuf:protobuf-kotlin:${DependencyVersions.PROTOBUF}"
    const val GRPC_TESTING = "io.grpc:grpc-testing:${DependencyVersions.GRPC}"
    const val GRPC_CLIENT = "net.devh:grpc-client-spring-boot-starter:${DependencyVersions.GRPC_CLIENT}"
    const val GOOGLE_PROTOBUF = "com.google.protobuf:protobuf-java:${DependencyVersions.GOOGLE_PROTOBUF}"

    // Coroutines
    const val COROUTINES = "org.jetbrains.kotlinx:kotlinx-coroutines-core:${DependencyVersions.COROUTINES}"

    // MapStruct
    const val MAPSTRUCT = "org.mapstruct:mapstruct:${DependencyVersions.MAPSTRUCT}"
    const val MAPSTRUCT_PROCESSOR = "org.mapstruct:mapstruct-processor:${DependencyVersions.MAPSTRUCT}"

    // MySQL
    const val MYSQL_CONNECTOR = "com.mysql:mysql-connector-j"

    // QueryDSL
    const val QUERYDSL_JPA = "com.querydsl:querydsl-jpa:${DependencyVersions.QUERYDSL}:jakarta"
    const val QUERYDSL_APT = "com.querydsl:querydsl-apt:${DependencyVersions.QUERYDSL}:jakarta"

    // Jakarta APIs for kapt
    const val JAKARTA_PERSISTENCE_API = "jakarta.persistence:jakarta.persistence-api:${DependencyVersions.JAKARTA_PERSISTENCE}"
    const val JAKARTA_ANNOTATION_API = "jakarta.annotation:jakarta.annotation-api:${DependencyVersions.JAKARTA_ANNOTATION}"

    // Caffeine
    const val CAFFEINE = "com.github.ben-manes.caffeine:caffeine:${DependencyVersions.CAFFEINE}"

    // Jackson Kotlin module
    const val JACKSON_MODULE_KOTLIN = "com.fasterxml.jackson.module:jackson-module-kotlin"

    // Coroutines Reactor bridge
    const val COROUTINES_REACTOR = "org.jetbrains.kotlinx:kotlinx-coroutines-reactor"

    // Reactor Netty
    const val REACTOR_NETTY = "io.projectreactor.netty:reactor-netty"

    // JPA
    const val SPRING_BOOT_STARTER_DATA_JPA = "org.springframework.boot:spring-boot-starter-data-jpa"

    // transaction
    const val SPRING_TRANSACTION = "org.springframework:spring-tx:${DependencyVersions.SPRING_TRANSACTION}"
>>>>>>> f4a00696
}<|MERGE_RESOLUTION|>--- conflicted
+++ resolved
@@ -22,19 +22,6 @@
     //junit
     const val JUNIT = "org.jetbrains.kotlin:kotlin-test-junit5"
     const val JUNIT_PLATFORM_LAUNCHER = "org.junit.platform:junit-platform-launcher"
-<<<<<<< HEAD
-    
-    //gRPC
-    const val GRPC_NETTY_SHADED = "io.grpc:grpc-netty-shaded:${DependencyVersions.GRPC_VERSION}"
-    const val GRPC_PROTOBUF = "io.grpc:grpc-protobuf:${DependencyVersions.GRPC_VERSION}"
-    const val GRPC_STUB = "io.grpc:grpc-stub:${DependencyVersions.GRPC_VERSION}"
-    const val GRPC_KOTLIN_STUB = "io.grpc:grpc-kotlin-stub:${DependencyVersions.GRPC_KOTLIN_STUB_VERSION}"
-    const val GRPC_TESTING = "io.grpc:grpc-testing:${DependencyVersions.GRPC_VERSION}"
-    const val GRPC_CLIENT_SPRING_BOOT_STARTER = "net.devh:grpc-client-spring-boot-starter:${DependencyVersions.GRPC_CLIENT_SPRING_BOOT_STARTER_VERSION}"
-    
-    //protobuf
-    const val PROTOBUF_KOTLIN = "com.google.protobuf:protobuf-kotlin:${DependencyVersions.PROTOBUF_VERSION}"
-=======
 
     //poi
     const val POI = "org.apache.poi:poi:${DependencyVersions.POI_VERSION}"
@@ -97,5 +84,4 @@
 
     // transaction
     const val SPRING_TRANSACTION = "org.springframework:spring-tx:${DependencyVersions.SPRING_TRANSACTION}"
->>>>>>> f4a00696
 }