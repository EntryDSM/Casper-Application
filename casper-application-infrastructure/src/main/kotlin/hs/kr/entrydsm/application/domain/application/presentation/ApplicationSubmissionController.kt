package hs.kr.entrydsm.application.domain.application.presentation

import hs.kr.entrydsm.application.domain.application.presentation.dto.request.CreateApplicationRequest
import hs.kr.entrydsm.application.domain.application.presentation.dto.response.CreateApplicationResponse
import hs.kr.entrydsm.application.domain.application.presentation.dto.response.ScoreCalculationResponse
import hs.kr.entrydsm.application.domain.application.usecase.ApplicationSubmissionUseCase
import hs.kr.entrydsm.application.global.document.application.ApplicationSubmissionApiDocument
import jakarta.validation.Valid
import org.springframework.http.HttpStatus
import org.springframework.http.ResponseEntity
import org.springframework.web.bind.annotation.GetMapping
import org.springframework.web.bind.annotation.PathVariable
import org.springframework.web.bind.annotation.PostMapping
import org.springframework.web.bind.annotation.RequestBody
import org.springframework.web.bind.annotation.RequestHeader
import org.springframework.web.bind.annotation.RequestMapping
import org.springframework.web.bind.annotation.RestController
import java.util.UUID

/**
 * 원서 제출 컨트롤러
 * 
 * 원서 생성 등 원서 제출과 관련된 API를 제공합니다.
 */
@RestController
@RequestMapping("/api/v1/applications")
class ApplicationSubmissionController(
    private val applicationSubmissionUseCase: ApplicationSubmissionUseCase
) : ApplicationSubmissionApiDocument {
<<<<<<< HEAD
    
    @PostMapping
    override fun createApplication(
        @RequestHeader("X-User-Id") userId: String,
        @Valid @RequestBody request: CreateApplicationRequest
    ): ResponseEntity<CreateApplicationResponse> {
=======
    @PostMapping("/applications")
    override fun submitApplication(
        @RequestBody request: ApplicationSubmissionRequest?,
        @AuthenticationPrincipal userDetails: UserDetails,
    ): ResponseEntity<ApplicationSubmissionResponse> {
>>>>>>> 0915e5be
        return try {
            val userUuid = UUID.fromString(userId)
            val response = applicationSubmissionUseCase.createApplication(userUuid, request)
            ResponseEntity.status(HttpStatus.CREATED).body(response)
        } catch (e: IllegalStateException) {
            ResponseEntity.badRequest().body(
                CreateApplicationResponse(
                    success = false,
                    data = null,
                    message = e.message
                )
            )
        } catch (e: IllegalArgumentException) {
            ResponseEntity.badRequest().body(
                CreateApplicationResponse(
                    success = false,
                    data = null,
                    message = e.message
                )
            )
        } catch (e: Exception) {
            ResponseEntity.internalServerError().body(
                CreateApplicationResponse(
                    success = false,
                    data = null,
                    message = "원서 제출 중 오류가 발생했습니다"
                )
            )
        }
    }
    
    @GetMapping("/{applicationId}/score")
    override fun calculateScore(
        @PathVariable applicationId: String
    ): ResponseEntity<ScoreCalculationResponse> {
        return try {
            val applicationUuid = UUID.fromString(applicationId)
            val application = applicationSubmissionUseCase.getApplicationById(applicationUuid)
                ?: return ResponseEntity.notFound().build()
            
            val updatedApplication = application.calculateAndUpdateScore()
            val scoreDetails = updatedApplication.getScoreDetails()
            
            val scoreData = ScoreCalculationResponse.ScoreData(
                applicationId = applicationId,
                subjectScore = scoreDetails["교과성적"]!!,
                attendanceScore = scoreDetails["출석점수"]!!,
                volunteerScore = scoreDetails["봉사활동점수"]!!,
                bonusScore = scoreDetails["가산점"]!!,
                totalScore = scoreDetails["총점"]!!,
                maxScore = scoreDetails["최대점수"]!!,
                scorePercentage = updatedApplication.getScorePercentage(),
                applicationType = updatedApplication.applicationType.displayName,
                educationalStatus = updatedApplication.educationalStatus.displayName
            )
            
            ResponseEntity.ok(
                ScoreCalculationResponse(
                    success = true,
                    data = scoreData,
                    message = "점수 계산이 완료되었습니다"
                )
            )
        } catch (e: IllegalArgumentException) {
            ResponseEntity.badRequest().body(
                ScoreCalculationResponse(
                    success = false,
                    data = null,
                    message = "유효하지 않은 원서 ID입니다"
                )
            )
        } catch (e: Exception) {
            ResponseEntity.internalServerError().body(
                ScoreCalculationResponse(
                    success = false,
                    data = null,
                    message = "점수 계산 중 오류가 발생했습니다"
                )
            )
        }
    }
}<|MERGE_RESOLUTION|>--- conflicted
+++ resolved
@@ -1,125 +1,128 @@
 package hs.kr.entrydsm.application.domain.application.presentation
 
-import hs.kr.entrydsm.application.domain.application.presentation.dto.request.CreateApplicationRequest
-import hs.kr.entrydsm.application.domain.application.presentation.dto.response.CreateApplicationResponse
-import hs.kr.entrydsm.application.domain.application.presentation.dto.response.ScoreCalculationResponse
-import hs.kr.entrydsm.application.domain.application.usecase.ApplicationSubmissionUseCase
+import hs.kr.entrydsm.application.domain.application.presentation.dto.request.ApplicationSubmissionRequest
+import hs.kr.entrydsm.application.domain.application.presentation.dto.response.ApplicationSubmissionResponse
+import hs.kr.entrydsm.application.domain.application.usecase.CompleteApplicationUseCase
 import hs.kr.entrydsm.application.global.document.application.ApplicationSubmissionApiDocument
-import jakarta.validation.Valid
+import hs.kr.entrydsm.domain.security.interfaces.SecurityContract
 import org.springframework.http.HttpStatus
 import org.springframework.http.ResponseEntity
-import org.springframework.web.bind.annotation.GetMapping
-import org.springframework.web.bind.annotation.PathVariable
+import org.springframework.security.core.annotation.AuthenticationPrincipal
+import org.springframework.security.core.userdetails.UserDetails
 import org.springframework.web.bind.annotation.PostMapping
 import org.springframework.web.bind.annotation.RequestBody
-import org.springframework.web.bind.annotation.RequestHeader
 import org.springframework.web.bind.annotation.RequestMapping
 import org.springframework.web.bind.annotation.RestController
-import java.util.UUID
+import java.time.LocalDateTime
 
-/**
- * 원서 제출 컨트롤러
- * 
- * 원서 생성 등 원서 제출과 관련된 API를 제공합니다.
- */
 @RestController
-@RequestMapping("/api/v1/applications")
+@RequestMapping("/api/v1")
 class ApplicationSubmissionController(
-    private val applicationSubmissionUseCase: ApplicationSubmissionUseCase
+    private val completeApplicationUseCase: CompleteApplicationUseCase,
+    private val securityContract: SecurityContract,
 ) : ApplicationSubmissionApiDocument {
-<<<<<<< HEAD
-    
+
     @PostMapping
     override fun createApplication(
         @RequestHeader("X-User-Id") userId: String,
         @Valid @RequestBody request: CreateApplicationRequest
     ): ResponseEntity<CreateApplicationResponse> {
-=======
-    @PostMapping("/applications")
-    override fun submitApplication(
-        @RequestBody request: ApplicationSubmissionRequest?,
-        @AuthenticationPrincipal userDetails: UserDetails,
-    ): ResponseEntity<ApplicationSubmissionResponse> {
->>>>>>> 0915e5be
         return try {
-            val userUuid = UUID.fromString(userId)
-            val response = applicationSubmissionUseCase.createApplication(userUuid, request)
+            if (request == null) {
+                return createErrorResponse("요청 데이터가 없습니다", HttpStatus.BAD_REQUEST)
+            }
+
+            // SecurityContract를 통해 현재 사용자 ID 추출
+            val userId = securityContract.getCurrentUserId()
+
+            if (request.application.isEmpty()) {
+                return createErrorResponse("원서 정보가 필요합니다", HttpStatus.BAD_REQUEST)
+            }
+
+            if (request.scores.isEmpty()) {
+                return createErrorResponse("성적 정보가 필요합니다", HttpStatus.BAD_REQUEST)
+            }
+
+            val applicationType = request.application["applicationType"]
+            val educationalStatus = request.application["educationalStatus"]
+
+            if (applicationType == null || applicationType.toString().isBlank()) {
+                return createErrorResponse("전형 타입이 필요합니다", HttpStatus.BAD_REQUEST)
+            }
+
+            if (educationalStatus == null || educationalStatus.toString().isBlank()) {
+                return createErrorResponse("학력 상태가 필요합니다", HttpStatus.BAD_REQUEST)
+            }
+
+            val response = completeApplicationUseCase.execute(userId, request)
             ResponseEntity.status(HttpStatus.CREATED).body(response)
-        } catch (e: IllegalStateException) {
-            ResponseEntity.badRequest().body(
-                CreateApplicationResponse(
-                    success = false,
-                    data = null,
-                    message = e.message
-                )
-            )
         } catch (e: IllegalArgumentException) {
-            ResponseEntity.badRequest().body(
-                CreateApplicationResponse(
-                    success = false,
-                    data = null,
-                    message = e.message
-                )
-            )
+            createErrorResponse(e.message ?: "잘못된 요청 파라미터입니다", HttpStatus.BAD_REQUEST)
+        } catch (e: NoSuchElementException) {
+            createErrorResponse(e.message ?: "요청한 리소스를 찾을 수 없습니다", HttpStatus.NOT_FOUND)
+        } catch (e: ClassCastException) {
+            createErrorResponse("데이터 타입이 올바르지 않습니다: ${e.message}", HttpStatus.BAD_REQUEST)
+        } catch (e: NullPointerException) {
+            createErrorResponse("필수 값이 누락되었습니다", HttpStatus.BAD_REQUEST)
+        } catch (e: NumberFormatException) {
+            createErrorResponse("숫자 형식이 올바르지 않습니다: ${e.message}", HttpStatus.BAD_REQUEST)
+        } catch (e: RuntimeException) {
+            println("RuntimeException in application submission: ${e.message}")
+            e.printStackTrace()
+            createErrorResponse(e.message ?: "실행 중 오류가 발생했습니다", HttpStatus.INTERNAL_SERVER_ERROR)
         } catch (e: Exception) {
-            ResponseEntity.internalServerError().body(
-                CreateApplicationResponse(
-                    success = false,
-                    data = null,
-                    message = "원서 제출 중 오류가 발생했습니다"
-                )
-            )
+            println("Exception in application submission: ${e.message}")
+            e.printStackTrace()
+            createErrorResponse("서버 내부 오류가 발생했습니다: ${e.message}", HttpStatus.INTERNAL_SERVER_ERROR)
         }
     }
-    
-    @GetMapping("/{applicationId}/score")
-    override fun calculateScore(
-        @PathVariable applicationId: String
-    ): ResponseEntity<ScoreCalculationResponse> {
-        return try {
-            val applicationUuid = UUID.fromString(applicationId)
-            val application = applicationSubmissionUseCase.getApplicationById(applicationUuid)
-                ?: return ResponseEntity.notFound().build()
-            
-            val updatedApplication = application.calculateAndUpdateScore()
-            val scoreDetails = updatedApplication.getScoreDetails()
-            
-            val scoreData = ScoreCalculationResponse.ScoreData(
-                applicationId = applicationId,
-                subjectScore = scoreDetails["교과성적"]!!,
-                attendanceScore = scoreDetails["출석점수"]!!,
-                volunteerScore = scoreDetails["봉사활동점수"]!!,
-                bonusScore = scoreDetails["가산점"]!!,
-                totalScore = scoreDetails["총점"]!!,
-                maxScore = scoreDetails["최대점수"]!!,
-                scorePercentage = updatedApplication.getScorePercentage(),
-                applicationType = updatedApplication.applicationType.displayName,
-                educationalStatus = updatedApplication.educationalStatus.displayName
+
+    private fun createErrorResponse(
+        message: String,
+        status: HttpStatus,
+    ): ResponseEntity<ApplicationSubmissionResponse> {
+        val errorResponse =
+            ApplicationSubmissionResponse(
+                success = false,
+                data =
+                    ApplicationSubmissionResponse.SubmissionData(
+                        application =
+                            ApplicationSubmissionResponse.ApplicationInfo(
+                                applicationId = "",
+                                receiptCode = 0L,
+                                applicantName = "",
+                                applicationType = "",
+                                educationalStatus = "",
+                                status =
+                                    when (status) {
+                                        HttpStatus.BAD_REQUEST -> "VALIDATION_ERROR"
+                                        HttpStatus.NOT_FOUND -> "NOT_FOUND"
+                                        else -> "INTERNAL_ERROR"
+                                    },
+                                submittedAt = LocalDateTime.now(),
+                            ),
+                        calculation =
+                            ApplicationSubmissionResponse.CalculationInfo(
+                                calculationId = "",
+                                totalScore = 0.0,
+                                breakdown = mapOf("error" to 0.0),
+                                formulaExecution =
+                                    ApplicationSubmissionResponse.FormulaExecutionInfo(
+                                        executedAt = LocalDateTime.now(),
+                                        executionTimeMs = 0L,
+                                        steps =
+                                            listOf(
+                                                ApplicationSubmissionResponse.FormulaStepInfo(
+                                                    stepName = "오류",
+                                                    formula = "ERROR",
+                                                    result = 0.0,
+                                                    variables = mapOf("error" to message),
+                                                ),
+                                            ),
+                                    ),
+                            ),
+                    ),
             )
-            
-            ResponseEntity.ok(
-                ScoreCalculationResponse(
-                    success = true,
-                    data = scoreData,
-                    message = "점수 계산이 완료되었습니다"
-                )
-            )
-        } catch (e: IllegalArgumentException) {
-            ResponseEntity.badRequest().body(
-                ScoreCalculationResponse(
-                    success = false,
-                    data = null,
-                    message = "유효하지 않은 원서 ID입니다"
-                )
-            )
-        } catch (e: Exception) {
-            ResponseEntity.internalServerError().body(
-                ScoreCalculationResponse(
-                    success = false,
-                    data = null,
-                    message = "점수 계산 중 오류가 발생했습니다"
-                )
-            )
-        }
+        return ResponseEntity.status(status).body(errorResponse)
     }
 }