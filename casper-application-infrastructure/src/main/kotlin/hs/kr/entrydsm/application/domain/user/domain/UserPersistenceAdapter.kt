package hs.kr.entrydsm.application.domain.user.domain

import hs.kr.entrydsm.application.global.grpc.client.user.UserGrpcClient
import hs.kr.entrydsm.domain.user.aggregates.User
import hs.kr.entrydsm.domain.user.interfaces.UserContract
import kotlinx.coroutines.runBlocking
import org.springframework.stereotype.Component
import java.util.UUID

/**
 * 사용자 정보 조회를 위한 퍼시스턴스 어댑터입니다.
 * 
 * gRPC를 통해 외부 User 서비스와 통신하여 사용자 정보를 조회하고,
 * 도메인 모델로 변환하는 역할을 담당합니다.
 */
@Component
class UserPersistenceAdapter(
    private val userGrpcClient: UserGrpcClient,
) : UserContract {
<<<<<<< HEAD
    override fun queryUserByUserId(userId: UUID): User =
        runBlocking {
            userGrpcClient.getUserInfoByUserId(userId).run {
                User(
                    id = id,
                    phoneNumber = phoneNumber,
                    name = name,
                    isParent = isParent,
                )
            }
=======

    /**
     * 사용자 ID로 사용자 정보를 조회합니다.
     * 
     * gRPC 클라이언트를 통해 User 서비스에서 사용자 정보를 조회하고,
     * 응답 데이터를 도메인 모델로 변환하여 반환합니다.
     * 
     * @param userId 조회할 사용자의 고유 식별자
     * @return 조회된 사용자 정보가 담긴 User 도메인 모델
     */
    override fun queryUserByUserId(userId: UUID): User = runBlocking {
        userGrpcClient.getUserInfoByUserId(userId).run {
            User(
                id = id,
                phoneNumber = phoneNumber,
                name = name,
                isParent = isParent,
            )
>>>>>>> 40d6ea00
        }
}<|MERGE_RESOLUTION|>--- conflicted
+++ resolved
@@ -17,19 +17,6 @@
 class UserPersistenceAdapter(
     private val userGrpcClient: UserGrpcClient,
 ) : UserContract {
-<<<<<<< HEAD
-    override fun queryUserByUserId(userId: UUID): User =
-        runBlocking {
-            userGrpcClient.getUserInfoByUserId(userId).run {
-                User(
-                    id = id,
-                    phoneNumber = phoneNumber,
-                    name = name,
-                    isParent = isParent,
-                )
-            }
-=======
-
     /**
      * 사용자 ID로 사용자 정보를 조회합니다.
      * 
@@ -47,6 +34,8 @@
                 name = name,
                 isParent = isParent,
             )
->>>>>>> 40d6ea00
         }
+
+    }
+
 }