package hs.kr.entrydsm.application.domain.examcode.usecase

import hs.kr.entrydsm.domain.application.interfaces.ApplicationContract
import hs.kr.entrydsm.domain.examcode.interfaces.GrantExamCodesContract
import hs.kr.entrydsm.domain.examcode.values.ExamCodeInfo
import hs.kr.entrydsm.application.global.annotation.usecase.UseCase
import hs.kr.entrydsm.domain.application.aggregates.Application
import hs.kr.entrydsm.domain.application.values.ApplicationType
import hs.kr.entrydsm.domain.examcode.exceptions.ExamCodeException
import hs.kr.entrydsm.domain.examcode.interfaces.BaseLocationContract
import hs.kr.entrydsm.domain.examcode.interfaces.KakaoGeocodeContract
import hs.kr.entrydsm.domain.examcode.values.DistanceGroup
import hs.kr.entrydsm.application.domain.examcode.util.DistanceUtil
import hs.kr.entrydsm.domain.status.interfaces.SaveExamCodeContract
import kotlinx.coroutines.async
import kotlinx.coroutines.coroutineScope

/**
 * 1차 전형에 합격한 학생들에게 수험번호를 부여하는 유스케이스입니다.
 *
 * @property applicationContract ApplicationAggregate를 가져옵니다.
 * @property statusContract StatusAggregate를 업데이트합니다.
 * @property kakaoGeocodeContract 카카오 맵 API와 상호작용합니다.
 * @property distanceUtil 두 지점 사이의 거리를 구합니다.
 * @property baseLocationContract 기준이 되는 장소의 위경도를 가져옵니다.
 */
@UseCase
class GrantExamCodesUseCase(
    private val applicationContract: ApplicationContract,
<<<<<<< HEAD
    private val saveExamCodeContract: SaveExamCodeContract,
=======
>>>>>>> 2a8d6539
    private val kakaoGeocodeContract: KakaoGeocodeContract,
    private val baseLocationContract: BaseLocationContract,
    private val statusContract: StatusContract,
    private val distanceUtil: DistanceUtil,
) : GrantExamCodesContract {

    companion object {
        /** 일반전형 수험번호 접두사 */
        private const val GENERAL_EXAM_CODE_PREFIX = "01"
        /** 특별전형 수험번호 접두사 */
        private const val SPECIAL_EXAM_CODE_PREFIX = "02"
    }

    /**
     * 1차 전형에 합격한 학생들의 주소와 학교까지의 거리를 계산하고,
     * 전형별로 그룹화하여 수험번호를 부여합니다.
     */
    override suspend fun execute() {
        val allFirstRoundPassedApplication = applicationContract.queryAllFirstRoundPassedApplication()
        val examCodeInfos = collectDistanceInfo(allFirstRoundPassedApplication)

        val generalExamInfos = examCodeInfos.filter { it.applicationType == ApplicationType.COMMON }
        val specialExamInfos = examCodeInfos.filter {
            it.applicationType == ApplicationType.SOCIAL || it.applicationType == ApplicationType.MEISTER
        }

        assignExamCodes(generalExamInfos, GENERAL_EXAM_CODE_PREFIX)
        assignExamCodes(specialExamInfos, SPECIAL_EXAM_CODE_PREFIX)

        saveExamCodes(examCodeInfos)
    }

    /**
     * 학생들의 주소를 위경도로 변환하고, 학교와의 거리를 계산합니다.
     *
     * @param applications 1차 전형에 합격한 학생 리스트
     * @return 학생들의 접수 코드, 전형 유형, 학교까지의 거리를 담은 리스트
     * @throws ExamCodeException.failedGeocodeConversion 주소 변환에 실패했을 경우
     */
    private suspend fun collectDistanceInfo(applications: List<Application>): List<ExamCodeInfo> = coroutineScope {
        applications.map { application ->
            async {
                val address = application.streetAddress as String
                val coordinate = kakaoGeocodeContract.geocode(address)
                    ?: throw ExamCodeException.failedGeocodeConversion(address)

                val baseLat = baseLocationContract.baseLat
                val baseLon = baseLocationContract.baseLon

                val userLat = coordinate.first
                val userLon = coordinate.second

                val distance = distanceUtil.haversine(baseLat, baseLon, userLat, userLon)
                ExamCodeInfo(
                    receiptCode = application.receiptCode,
                    applicationType = application.applicationType!!, // 전형 유형
                    distance = distance
                )
            }
        }.map { it.await() }
    }

    /**
     * 학생들을 학교까지의 거리를 기준으로 그룹화하고, 그룹 내에서 수험번호를 부여합니다.
     *
     * @param examCodeInfos 학생들의 정보 리스트
     * @param applicationType 전형 유형 (일반, 특별)
     */
    private fun assignExamCodes(examCodeInfos: List<ExamCodeInfo>, applicationType: String) {
        val sortedByDistance = examCodeInfos.sortedByDescending { it.distance }

        val distanceGroups = createDistanceGroups(sortedByDistance, applicationType)

        distanceGroups.forEach { group ->
            assignNumbersInGroup(group)
        }
    }

    /**
     * 학생들을 학교까지의 거리가 같은 그룹으로 묶습니다.
     *
     * @param sortedInfos 거리를 기준으로 내림차순 정렬된 학생 정보 리스트
     * @param applicationType 전형 유형
     * @return 거리가 같은 학생들끼리 묶인 그룹 리스트
     */
    private fun createDistanceGroups(sortedInfos: List<ExamCodeInfo>, applicationType: String): List<DistanceGroup> {
        val groups = mutableListOf<DistanceGroup>()
        val uniqueDistances = sortedInfos.map { it.distance }.distinct()
        uniqueDistances.forEachIndexed { index, distance ->
            val distanceCode = String.format("%03d", index + 1)
            val applicationsInGroup = sortedInfos.filter { it.distance == distance }.toMutableList()
            groups.add(DistanceGroup(applicationType, distanceCode, applicationsInGroup))
        }
        return groups
    }


    /**
     * 같은 거리 그룹 내의 학생들에게 수험번호를 부여합니다.
     *
     * @param distanceGroup 거리가 같은 학생 그룹
     */
    private fun assignNumbersInGroup(distanceGroup: DistanceGroup) {
        distanceGroup.examCodeInfoList.forEach { examCodeInfo ->
            val receiptCode = String.format("%03d", examCodeInfo.receiptCode)
            val examCode = "${distanceGroup.applicationType}${distanceGroup.distanceCode}$receiptCode"
            examCodeInfo.examCode = examCode
        }
    }

    /**
     * 부여된 수험번호를 저장합니다.
     *
     * @param examCodeInfos 수험번호가 부여된 학생 정보 리스트
     */
    private suspend fun saveExamCodes(examCodeInfos: List<ExamCodeInfo>) {
        examCodeInfos.forEach { info ->
            info.examCode?.let { examCode ->
                saveExamCodeContract.updateExamCode(info.receiptCode, examCode)
            }
        }
    }
}<|MERGE_RESOLUTION|>--- conflicted
+++ resolved
@@ -27,13 +27,9 @@
 @UseCase
 class GrantExamCodesUseCase(
     private val applicationContract: ApplicationContract,
-<<<<<<< HEAD
     private val saveExamCodeContract: SaveExamCodeContract,
-=======
->>>>>>> 2a8d6539
     private val kakaoGeocodeContract: KakaoGeocodeContract,
     private val baseLocationContract: BaseLocationContract,
-    private val statusContract: StatusContract,
     private val distanceUtil: DistanceUtil,
 ) : GrantExamCodesContract {
 
