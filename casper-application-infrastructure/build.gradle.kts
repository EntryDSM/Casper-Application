plugins {
    kotlin(Plugins.KOTLIN_JVM) version PluginVersions.KOTLIN_VERSION
    kotlin(Plugins.KOTLIN_SPRING) version PluginVersions.KOTLIN_VERSION
<<<<<<< HEAD
    kotlin(Plugins.KOTLIN_JPA) version PluginVersions.KOTLIN_VERSION
    kotlin(Plugins.KOTLIN_ALLOPEN) version PluginVersions.KOTLIN_VERSION
    kotlin(Plugins.KOTLIN_NOARG) version PluginVersions.KOTLIN_VERSION
    kotlin(Plugins.KOTLIN_KAPT)
    id(Plugins.KTLINT) version PluginVersions.KTLINT_VERSION
    id(Plugins.SPRING_BOOT) version PluginVersions.SPRING_BOOT_VERSION
    id(Plugins.SPRING_DEPENDENCY_MANAGEMENT) version PluginVersions.SPRING_DEPENDENCY_MANAGEMENT_VERSION
    application
=======
    kotlin(Plugins.KAPT)
    id(Plugins.KTLINT) version PluginVersions.KTLINT_VERSION
    id(Plugins.SPRING_BOOT) version PluginVersions.SPRING_BOOT_VERSION
    id(Plugins.SPRING_DEPENDENCY_MANAGEMENT) version PluginVersions.SPRING_DEPENDENCY_MANAGEMENT_VERSION
    id(Plugins.PROTOBUF) version PluginVersions.PROTOBUF_VERSION
    id(Plugins.GOOGLE_OSDETECTOR) version PluginVersions.GOOGLE_OSDETECTOR_VERSION
}

tasks.processResources {
    duplicatesStrategy = DuplicatesStrategy.INCLUDE
}

tasks.withType<org.jlleitschuh.gradle.ktlint.tasks.BaseKtLintCheckTask> {
    exclude("**/build/**")
    exclude("**/generated/**")
    exclude { fileTreeElement ->
        val path = fileTreeElement.file.absolutePath
        path.contains("build${File.separator}generated") ||
            path.contains("grpckt") ||
            path.endsWith("GrpcKt.kt")
    }
>>>>>>> bd8c1c22
}

version = Projects.APPLICATION_INFRASTRUCTURE_VERSION

repositories {
    mavenCentral()
}

<<<<<<< HEAD
application {
    mainClass.set("hs.kr.entrydsm.application.CasperApplicationKt")
}

dependencies {
    // Domain module
=======
dependencyManagement {
    imports {
        mavenBom(Dependencies.SPRING_CLOUD)
    }
}

dependencies {
>>>>>>> bd8c1c22
    implementation(project(":casper-application-domain"))

    // Spring Boot
    implementation(Dependencies.SPRING_BOOT_STARTER)
    implementation(Dependencies.SPRING_BOOT_STARTER_WEB)
    implementation(Dependencies.SPRING_BOOT_STARTER_ACTUATOR)
<<<<<<< HEAD
    implementation(Dependencies.SPRING_BOOT_STARTER_DATA_JPA)
    implementation(Dependencies.SPRING_BOOT_STARTER_VALIDATION)

    // Database
    runtimeOnly(Dependencies.MYSQL_CONNECTOR)

    // QueryDSL
    implementation(Dependencies.QUERYDSL_JPA)
    kapt(Dependencies.QUERYDSL_APT)

    // MapStruct
    implementation(Dependencies.MAPSTRUCT)
    kapt(Dependencies.MAPSTRUCT_PROCESSOR)

    // JSON
    implementation(Dependencies.JACKSON_MODULE_KOTLIN)
    implementation(Dependencies.JACKSON_DATATYPE_JSR310)

=======
    implementation(Dependencies.SPRING_BOOT_STARTER_TEST)
    implementation(Dependencies.SPRING_BOOT_STARTER_DATA_JPA)
    implementation(Dependencies.SPRING_CACHE)
    implementation(Dependencies.SPRING_BOOT_STARTER_SECURITY)

    // redis
    implementation(Dependencies.REDIS)

>>>>>>> bd8c1c22
    // Kotlin
    implementation(Dependencies.KOTLIN_REFLECT)

    // Test
    testImplementation(Dependencies.SPRING_BOOT_STARTER_TEST)
    testImplementation(Dependencies.KOTLIN_TEST)
<<<<<<< HEAD
    testImplementation(Dependencies.H2_DATABASE)
}

allOpen {
    annotation("jakarta.persistence.Entity")
    annotation("jakarta.persistence.MappedSuperclass")
    annotation("jakarta.persistence.Embeddable")
}

noArg {
    annotation("jakarta.persistence.Entity")
    annotation("jakarta.persistence.MappedSuperclass")
    annotation("jakarta.persistence.Embeddable")
}

kapt {
    arguments {
        arg("mapstruct.defaultComponentModel", "spring")
        arg("mapstruct.unmappedTargetPolicy", "ignore")
    }
=======

    // Utilities
    implementation(Dependencies.APACHE_COMMONS_JEXL)
    implementation(Dependencies.COMMONS_IO)

    // PDF / Template
    implementation(Dependencies.PDF_HTML)
    implementation(Dependencies.THYMELEAF)

    // Excel
    implementation(Dependencies.POI)
    implementation(Dependencies.POI_OOXML)

    // Feign
    implementation(Dependencies.OPEN_FEIGN)

    // Jackson
    implementation(Dependencies.JACKSON_MODULE_KOTLIN)

    // gRPC
    implementation(Dependencies.GRPC_NETTY_SHADED)
    implementation(Dependencies.GRPC_PROTOBUF)
    implementation(Dependencies.GRPC_STUB)
    implementation(Dependencies.GRPC_KOTLIN_STUB)
    implementation(Dependencies.PROTOBUF_KOTLIN)
    implementation(Dependencies.GRPC_CLIENT)
    testImplementation(Dependencies.GRPC_TESTING)
    implementation(Dependencies.GOOGLE_PROTOBUF)

    // Coroutines
    implementation(Dependencies.COROUTINES)
    implementation(Dependencies.COROUTINES_REACTOR)

    // MapStruct
    implementation(Dependencies.MAPSTRUCT)
    kapt(Dependencies.MAPSTRUCT_PROCESSOR)

    // QueryDSL
    implementation(Dependencies.QUERYDSL_JPA)
    kapt(Dependencies.QUERYDSL_APT)
    kapt(Dependencies.JAKARTA_PERSISTENCE_API)
    kapt(Dependencies.JAKARTA_ANNOTATION_API)

    // WebFlux
    implementation(Dependencies.WEB_FLUX)

    // Cache
    implementation(Dependencies.CAFFEINE)

    // MySQL
    runtimeOnly(Dependencies.MYSQL_CONNECTOR)

    // Resilience4j
    implementation(Dependencies.RESILIENCE4J_CIRCUITBREAKER)
    implementation(Dependencies.RESILIENCE4J_RETRY)
    implementation(Dependencies.RESILIENCE4J_SPRING_BOOT)
    implementation(Dependencies.RESILIENCE4J_KOTLIN)

    //kafka
    implementation(Dependencies.KAFKA)
    
    // Spring Cloud Config
    implementation(Dependencies.SPRING_CLOUD_STARTER_CONFIG)

    // swagger
    implementation(Dependencies.SWAGGER)
}

sourceSets {
    main {
        proto {
            srcDir("src/main/proto")
        }
    }
}

protobuf {
    protoc {
        artifact = "com.google.protobuf:protoc:${DependencyVersions.PROTOBUF}"
    }
    plugins {
        create("grpc") {
            artifact = "io.grpc:protoc-gen-grpc-java:${DependencyVersions.GRPC}:${osdetector.classifier}"
        }
        create("grpckt") {
            artifact = "io.grpc:protoc-gen-grpc-kotlin:${DependencyVersions.GRPC_KOTLIN}:jdk8@jar"
        }
    }
    generateProtoTasks {
        all().forEach {
            it.plugins {
                create("grpc")
                create("grpckt")
            }
        }
    }
}

kotlin {
    compilerOptions {
        freeCompilerArgs.addAll("-Xjsr305=strict")
    }
}

tasks.withType<org.jetbrains.kotlin.gradle.tasks.KotlinCompile> {
    kotlinOptions { jvmTarget = "17" }
}

tasks.test {
    useJUnitPlatform()
}

sourceSets {
    named("main") {
        java.srcDir("build/generated/source/kapt/main")
    }
}

kapt {
    correctErrorTypes = true
    arguments {
        arg("querydsl.entityAccessors", "true")
        arg("querydsl.generatedAnnotationClass", "jakarta.annotation.Generated")
    }
}

ktlint {
    ignoreFailures.set(true)
    filter {
        exclude("**/build/**")
        exclude("**/generated/**")
    }
}

tasks.matching { it.name == "runKtlintCheckOverMainSourceSet" }.configureEach {
    dependsOn("kaptKotlin")
}
tasks.matching { it.name == "runKtlintFormatOverMainSourceSet" }.configureEach {
    dependsOn("kaptKotlin")
>>>>>>> bd8c1c22
}<|MERGE_RESOLUTION|>--- conflicted
+++ resolved
@@ -1,22 +1,16 @@
 plugins {
     kotlin(Plugins.KOTLIN_JVM) version PluginVersions.KOTLIN_VERSION
     kotlin(Plugins.KOTLIN_SPRING) version PluginVersions.KOTLIN_VERSION
-<<<<<<< HEAD
     kotlin(Plugins.KOTLIN_JPA) version PluginVersions.KOTLIN_VERSION
     kotlin(Plugins.KOTLIN_ALLOPEN) version PluginVersions.KOTLIN_VERSION
     kotlin(Plugins.KOTLIN_NOARG) version PluginVersions.KOTLIN_VERSION
-    kotlin(Plugins.KOTLIN_KAPT)
-    id(Plugins.KTLINT) version PluginVersions.KTLINT_VERSION
-    id(Plugins.SPRING_BOOT) version PluginVersions.SPRING_BOOT_VERSION
-    id(Plugins.SPRING_DEPENDENCY_MANAGEMENT) version PluginVersions.SPRING_DEPENDENCY_MANAGEMENT_VERSION
-    application
-=======
     kotlin(Plugins.KAPT)
     id(Plugins.KTLINT) version PluginVersions.KTLINT_VERSION
     id(Plugins.SPRING_BOOT) version PluginVersions.SPRING_BOOT_VERSION
     id(Plugins.SPRING_DEPENDENCY_MANAGEMENT) version PluginVersions.SPRING_DEPENDENCY_MANAGEMENT_VERSION
     id(Plugins.PROTOBUF) version PluginVersions.PROTOBUF_VERSION
     id(Plugins.GOOGLE_OSDETECTOR) version PluginVersions.GOOGLE_OSDETECTOR_VERSION
+    application
 }
 
 tasks.processResources {
@@ -29,10 +23,9 @@
     exclude { fileTreeElement ->
         val path = fileTreeElement.file.absolutePath
         path.contains("build${File.separator}generated") ||
-            path.contains("grpckt") ||
-            path.endsWith("GrpcKt.kt")
-    }
->>>>>>> bd8c1c22
+                path.contains("grpckt") ||
+                path.endsWith("GrpcKt.kt")
+    }
 }
 
 version = Projects.APPLICATION_INFRASTRUCTURE_VERSION
@@ -41,14 +34,10 @@
     mavenCentral()
 }
 
-<<<<<<< HEAD
 application {
     mainClass.set("hs.kr.entrydsm.application.CasperApplicationKt")
 }
 
-dependencies {
-    // Domain module
-=======
 dependencyManagement {
     imports {
         mavenBom(Dependencies.SPRING_CLOUD)
@@ -56,70 +45,28 @@
 }
 
 dependencies {
->>>>>>> bd8c1c22
     implementation(project(":casper-application-domain"))
 
     // Spring Boot
     implementation(Dependencies.SPRING_BOOT_STARTER)
     implementation(Dependencies.SPRING_BOOT_STARTER_WEB)
     implementation(Dependencies.SPRING_BOOT_STARTER_ACTUATOR)
-<<<<<<< HEAD
-    implementation(Dependencies.SPRING_BOOT_STARTER_DATA_JPA)
-    implementation(Dependencies.SPRING_BOOT_STARTER_VALIDATION)
-
-    // Database
-    runtimeOnly(Dependencies.MYSQL_CONNECTOR)
-
-    // QueryDSL
-    implementation(Dependencies.QUERYDSL_JPA)
-    kapt(Dependencies.QUERYDSL_APT)
-
-    // MapStruct
-    implementation(Dependencies.MAPSTRUCT)
-    kapt(Dependencies.MAPSTRUCT_PROCESSOR)
-
-    // JSON
-    implementation(Dependencies.JACKSON_MODULE_KOTLIN)
-    implementation(Dependencies.JACKSON_DATATYPE_JSR310)
-
-=======
     implementation(Dependencies.SPRING_BOOT_STARTER_TEST)
     implementation(Dependencies.SPRING_BOOT_STARTER_DATA_JPA)
     implementation(Dependencies.SPRING_CACHE)
     implementation(Dependencies.SPRING_BOOT_STARTER_SECURITY)
+    implementation(Dependencies.SPRING_BOOT_STARTER_VALIDATION)
 
     // redis
     implementation(Dependencies.REDIS)
 
->>>>>>> bd8c1c22
     // Kotlin
     implementation(Dependencies.KOTLIN_REFLECT)
 
     // Test
     testImplementation(Dependencies.SPRING_BOOT_STARTER_TEST)
     testImplementation(Dependencies.KOTLIN_TEST)
-<<<<<<< HEAD
     testImplementation(Dependencies.H2_DATABASE)
-}
-
-allOpen {
-    annotation("jakarta.persistence.Entity")
-    annotation("jakarta.persistence.MappedSuperclass")
-    annotation("jakarta.persistence.Embeddable")
-}
-
-noArg {
-    annotation("jakarta.persistence.Entity")
-    annotation("jakarta.persistence.MappedSuperclass")
-    annotation("jakarta.persistence.Embeddable")
-}
-
-kapt {
-    arguments {
-        arg("mapstruct.defaultComponentModel", "spring")
-        arg("mapstruct.unmappedTargetPolicy", "ignore")
-    }
-=======
 
     // Utilities
     implementation(Dependencies.APACHE_COMMONS_JEXL)
@@ -138,6 +85,7 @@
 
     // Jackson
     implementation(Dependencies.JACKSON_MODULE_KOTLIN)
+    implementation(Dependencies.JACKSON_DATATYPE_JSR310)
 
     // gRPC
     implementation(Dependencies.GRPC_NETTY_SHADED)
@@ -180,12 +128,24 @@
 
     //kafka
     implementation(Dependencies.KAFKA)
-    
+
     // Spring Cloud Config
     implementation(Dependencies.SPRING_CLOUD_STARTER_CONFIG)
 
     // swagger
     implementation(Dependencies.SWAGGER)
+}
+
+allOpen {
+    annotation("jakarta.persistence.Entity")
+    annotation("jakarta.persistence.MappedSuperclass")
+    annotation("jakarta.persistence.Embeddable")
+}
+
+noArg {
+    annotation("jakarta.persistence.Entity")
+    annotation("jakarta.persistence.MappedSuperclass")
+    annotation("jakarta.persistence.Embeddable")
 }
 
 sourceSets {
@@ -243,6 +203,8 @@
     arguments {
         arg("querydsl.entityAccessors", "true")
         arg("querydsl.generatedAnnotationClass", "jakarta.annotation.Generated")
+        arg("mapstruct.defaultComponentModel", "spring")
+        arg("mapstruct.unmappedTargetPolicy", "ignore")
     }
 }
 
@@ -259,5 +221,4 @@
 }
 tasks.matching { it.name == "runKtlintFormatOverMainSourceSet" }.configureEach {
     dependsOn("kaptKotlin")
->>>>>>> bd8c1c22
 }